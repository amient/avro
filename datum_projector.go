--- conflicted
+++ resolved
@@ -7,11 +7,6 @@
 	"strings"
 )
 
-<<<<<<< HEAD
-func NewDatumProjector(readerSchema, writerSchema Schema) *DatumProjector {
-	return &DatumProjector{
-		projector: newProjector(readerSchema, writerSchema),
-=======
 func NewDatumProjector(readerSchema, writerSchema Schema) (*DatumProjector, error) {
 	if p, err := newProjector(readerSchema, writerSchema); err != nil {
 		return nil, err
@@ -19,7 +14,6 @@
 		return &DatumProjector{
 			projector: p,
 		}, nil
->>>>>>> 583223ce
 	}
 }
 
